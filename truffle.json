--- conflicted
+++ resolved
@@ -2,12 +2,8 @@
   "deploy": [
     // Names of contracts that should be deployed to the network.
     "Colony",
-<<<<<<< HEAD
+    "ColonyShare",
     "RootColony"],
-=======
-    "ColonyShare"
-  ],
->>>>>>> 2e69166e
   "rpc": {
     // Default RPC configuration.
     "host": "localhost",
